--- conflicted
+++ resolved
@@ -281,15 +281,10 @@
 #Now that we have gone through all of the files, it is time to save these where they belong
 #now we have originals and predictions, time to evaluate the performace of the model.
 
-<<<<<<< HEAD
 Y = originals.to_numpy(dtype=np.float64)[:, x_dim:]
 Yhat = predictions.to_numpy(dtype=np.float64)[:, x_dim:]
 print(Y.shape)
 print(Yhat.shape)
-=======
-Y = originals.to_numpy(dtype=np.float64)
-Yhat = predictions.to_numpy(dtype=np.float64)
->>>>>>> 40bb28dc
 
 mean_Y = np.mean(Y, axis = 0)
 sig_Y = np.std(Y, axis = 0)
